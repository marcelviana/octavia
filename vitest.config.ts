import { defineConfig } from 'vitest/config'
import { resolve } from 'path'

export default defineConfig({
  test: {
    environment: 'jsdom',
<<<<<<< HEAD
  },
  esbuild: {
    jsx: 'automatic',
    jsxImportSource: 'react',
=======
    setupFiles: './vitest.setup.ts',
>>>>>>> fb40ed07
  },
  resolve: {
    alias: {
      '@': resolve(__dirname, './'),
    },
  },
})<|MERGE_RESOLUTION|>--- conflicted
+++ resolved
@@ -4,14 +4,11 @@
 export default defineConfig({
   test: {
     environment: 'jsdom',
-<<<<<<< HEAD
   },
   esbuild: {
     jsx: 'automatic',
     jsxImportSource: 'react',
-=======
     setupFiles: './vitest.setup.ts',
->>>>>>> fb40ed07
   },
   resolve: {
     alias: {
