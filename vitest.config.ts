import { defineConfig } from 'vitest/config'
import { resolve } from 'path'

export default defineConfig({
  test: {
<<<<<<< HEAD
    environment: 'happy-dom',
=======
    environment: 'jsdom',
  },
  esbuild: {
    jsx: 'automatic',
    jsxImportSource: 'react',
    setupFiles: './vitest.setup.ts',
>>>>>>> c9916bb6
  },
  resolve: {
    alias: {
      '@': resolve(__dirname, './'),
    },
  },
})<|MERGE_RESOLUTION|>--- conflicted
+++ resolved
@@ -3,16 +3,13 @@
 
 export default defineConfig({
   test: {
-<<<<<<< HEAD
     environment: 'happy-dom',
-=======
     environment: 'jsdom',
   },
   esbuild: {
     jsx: 'automatic',
     jsxImportSource: 'react',
     setupFiles: './vitest.setup.ts',
->>>>>>> c9916bb6
   },
   resolve: {
     alias: {
