// Server-side Firebase utilities that work with the API-based architecture
// This file is safe to use in Edge Runtime as it doesn't import Firebase Admin directly

import logger from './logger'
import type { ReadonlyRequestCookies } from 'next/dist/server/web/spec-extension/adapters/request-cookies'

export interface ServerAuthResult {
  isValid: boolean
  user?: {
    uid: string
    email?: string
    emailVerified?: boolean
  }
  error?: string
}

/**
 * Validate Firebase token via API route (safe for Edge Runtime)
 * This replaces the direct Firebase Admin usage
 */
export async function validateFirebaseTokenServer(
  idToken: string,
  requestUrl?: string | URL
): Promise<ServerAuthResult> {
  try {
    if (!idToken) {
      return {
        isValid: false,
        error: 'Missing ID token'
      }
    }


    // Construct the verification URL. Prefer environment variables but fall
    // back to the current request origin when available.
    let baseUrl = process.env.NEXTAUTH_URL || process.env.VERCEL_URL

    if (!baseUrl && requestUrl) {
      baseUrl = new URL(requestUrl.toString()).origin
    }

    if (!baseUrl) {
      baseUrl = 'http://localhost:3000'
      logger.warn(
        'Falling back to localhost for token verification; set NEXTAUTH_URL or VERCEL_URL'
      )
    }

    if (!/^https?:\/\//.test(baseUrl)) {
      baseUrl = `https://${baseUrl}`
    }

    const apiUrl = new URL('/api/auth/verify', baseUrl).toString()

    const response = await fetch(apiUrl, {
      method: 'POST',
      headers: {
        'Content-Type': 'application/json',
      },
      body: JSON.stringify({ token: idToken }),
    })

    if (!response.ok) {
      const errorData = await response.json().catch(() => ({}))
      return {
        isValid: false,
        error: errorData.error || `HTTP ${response.status}: ${response.statusText}`
      }
    }

    const result = await response.json()
    
    if (result.success && result.user) {
      return {
        isValid: true,
        user: {
          uid: result.user.uid,
          email: result.user.email,
          emailVerified: result.user.emailVerified
        }
      }
    } else {
      return {
        isValid: false,
        error: result.error || 'Token validation failed'
      }
    }
  } catch (error: any) {
    logger.error('Firebase token validation failed:', error.message)
    
    return {
      isValid: false,
      error: error.message || 'Token validation failed'
    }
  }
}

/**
 * Legacy function for backward compatibility
 * @deprecated Use validateFirebaseTokenServer instead
 */
export const validateFirebaseTokenServerLegacy = validateFirebaseTokenServer

export async function requireAuthServer(request: Request): Promise<{
  uid: string
  email?: string
  emailVerified?: boolean
} | null> {
  const authHeader = request.headers.get('authorization')
  
  if (!authHeader || !authHeader.startsWith('Bearer ')) {
    return null
  }

  const idToken = authHeader.substring(7)
  const validation = await validateFirebaseTokenServer(idToken, request.url)
  
  if (!validation.isValid || !validation.user) {
    return null
  }
  
  return validation.user
}

export async function getServerSideUser(cookieStore: ReadonlyRequestCookies): Promise<{
  uid: string
  email?: string
  emailVerified?: boolean
} | null> {
  try {
    const sessionCookie = cookieStore.get('firebase-session')

    if (!sessionCookie?.value) {
      return null
    }

    // Attempt to determine the request origin when environment variables are
    // not configured. This helps in production deployments where NEXTAUTH_URL
    // or VERCEL_URL might be missing (e.g. custom domains).
    let origin: string | undefined = process.env.NEXTAUTH_URL || process.env.VERCEL_URL

    if (!origin) {
      try {
<<<<<<< HEAD
        const { headers: nextHeaders } = await import('next/headers')
        const hdrs = await nextHeaders()
        const host = hdrs.get('host')
=======
        const hdrs = (await import('next/headers')).headers
        const host = hdrs().get('host')
>>>>>>> 92d2f4ad
        if (host) {
          const protocol = process.env.NODE_ENV === 'production' ? 'https' : 'http'
          origin = `${protocol}://${host}`
        }
      } catch {
        // ignore, we'll fall back to localhost below
      }
    }

    const validation = await validateFirebaseTokenServer(sessionCookie.value, origin)
    
    if (!validation.isValid || !validation.user) {
      return null
    }
    
    return validation.user
  } catch (error) {
    logger.warn('Error getting server-side user:', error)
    return null
  }
} <|MERGE_RESOLUTION|>--- conflicted
+++ resolved
@@ -141,14 +141,8 @@
 
     if (!origin) {
       try {
-<<<<<<< HEAD
-        const { headers: nextHeaders } = await import('next/headers')
-        const hdrs = await nextHeaders()
-        const host = hdrs.get('host')
-=======
         const hdrs = (await import('next/headers')).headers
         const host = hdrs().get('host')
->>>>>>> 92d2f4ad
         if (host) {
           const protocol = process.env.NODE_ENV === 'production' ? 'https' : 'http'
           origin = `${protocol}://${host}`
